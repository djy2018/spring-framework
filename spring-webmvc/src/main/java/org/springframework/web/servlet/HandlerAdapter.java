/*
 * Copyright 2002-2018 the original author or authors.
 *
 * Licensed under the Apache License, Version 2.0 (the "License");
 * you may not use this file except in compliance with the License.
 * You may obtain a copy of the License at
 *
 *      http://www.apache.org/licenses/LICENSE-2.0
 *
 * Unless required by applicable law or agreed to in writing, software
 * distributed under the License is distributed on an "AS IS" BASIS,
 * WITHOUT WARRANTIES OR CONDITIONS OF ANY KIND, either express or implied.
 * See the License for the specific language governing permissions and
 * limitations under the License.
 */

package org.springframework.web.servlet;

import org.springframework.lang.Nullable;

import javax.servlet.http.HttpServletRequest;
import javax.servlet.http.HttpServletResponse;

/**
 * MVC framework SPI, allowing parameterization of the core MVC workflow.
 * MVC框架SPI，允许参数化核心MVC工作流。
 *
 * <p>Interface that must be implemented for each handler type to handle a request.
 * This interface is used to allow the {@link DispatcherServlet} to be indefinitely
 * extensible. The {@code DispatcherServlet} accesses all installed handlers through
 * this interface, meaning that it does not contain code specific to any handler type.
 *
 * 接口，必须为每个处理程序类型实现该接口以处理请求。这个接口用于允许{@link DispatcherServlet}无限扩展。
 * {@code DispatcherServlet}通过这个接口访问所有安装的处理程序，这意味着它不包含特定于任何处理程序类型的代码。
 *
 * <p>Note that a handler can be of type {@code Object}. This is to enable
 * handlers from other frameworks to be integrated with this framework without
 * custom coding, as well as to allow for annotation-driven handler objects that
 * do not obey any specific Java interface.
 *
 * 注意，处理程序的类型可以是{@code Object}。
 * 这是为了使来自其他框架的处理程序无需自定义编码就可以与此框架集成，并且允许不遵循任何特定Java接口的注释驱动的处理程序对象
 *
 * <p>This interface is not intended for application developers. It is available
 * to handlers who want to develop their own web workflow.
 *
 * 此接口不适用于应用程序开发人员。对于想要开发自己的web工作流的处理程序来说，它是可用的
 *
 * <p>Note: {@code HandlerAdapter} implementors may implement the {@link
 * org.springframework.core.Ordered} interface to be able to specify a sorting
 * order (and thus a priority) for getting applied by the {@code DispatcherServlet}.
 * Non-Ordered instances get treated as lowest priority.
 *
 * @author Rod Johnson
 * @author Juergen Hoeller
 * @see org.springframework.web.servlet.mvc.SimpleControllerHandlerAdapter
 * @see org.springframework.web.servlet.handler.SimpleServletHandlerAdapter
 */
public interface HandlerAdapter {

	/**
	 * Given a handler instance, return whether or not this {@code HandlerAdapter}
	 * can support it. Typical HandlerAdapters will base the decision on the handler
	 * type. HandlerAdapters will usually only support one handler type each.
	 * <p>A typical implementation:
	 * <p>{@code
	 * return (handler instanceof MyHandler);
	 * }
<<<<<<< HEAD
	 * 是否支持该处理器
=======
	 *
>>>>>>> 325e428e
	 * @param handler handler object to check
	 * @return whether or not this object can use the given handler
	 */
	boolean supports(Object handler);

	/**
	 * Use the given handler to handle this request.
	 * The workflow that is required may vary widely.
<<<<<<< HEAD
	 * 执行处理器，返回 ModelAndView 结果
	 * @param request current HTTP request
=======
	 * 使用给定的 handler 去处理请求。所需的工作流程可能有很大的不同
	 *
	 * @param request  current HTTP request
>>>>>>> 325e428e
	 * @param response current HTTP response
	 * @param handler  handler to use. This object must have previously been passed
	 *                 to the {@code supports} method of this interface, which must have
	 *                 returned {@code true}.
	 * @return a ModelAndView object with the name of the view and the required
	 * model data, or {@code null} if the request has been handled directly
	 * @throws Exception in case of errors
	 */
	@Nullable
	ModelAndView handle(HttpServletRequest request, HttpServletResponse response, Object handler) throws Exception;

	/**
	 * Same contract as for HttpServlet's {@code getLastModified} method.
	 * Can simply return -1 if there's no support in the handler class.
	 *
<<<<<<< HEAD
	 * 返回请求的最新更新时间
	 * 如果不支持该操作，则返回 -1 即可
	 *
=======
>>>>>>> 325e428e
	 * @param request current HTTP request
	 * @param handler handler to use
	 * @return the lastModified value for the given handler
	 * @see javax.servlet.http.HttpServlet#getLastModified
	 * @see org.springframework.web.servlet.mvc.LastModified#getLastModified
	 */
	long getLastModified(HttpServletRequest request, Object handler);

}<|MERGE_RESOLUTION|>--- conflicted
+++ resolved
@@ -66,11 +66,9 @@
 	 * <p>{@code
 	 * return (handler instanceof MyHandler);
 	 * }
-<<<<<<< HEAD
+	 *
 	 * 是否支持该处理器
-=======
 	 *
->>>>>>> 325e428e
 	 * @param handler handler object to check
 	 * @return whether or not this object can use the given handler
 	 */
@@ -79,14 +77,11 @@
 	/**
 	 * Use the given handler to handle this request.
 	 * The workflow that is required may vary widely.
-<<<<<<< HEAD
+	 *
+	 * 使用给定的 handler 去处理请求。所需的工作流程可能有很大的不同
 	 * 执行处理器，返回 ModelAndView 结果
-	 * @param request current HTTP request
-=======
-	 * 使用给定的 handler 去处理请求。所需的工作流程可能有很大的不同
 	 *
 	 * @param request  current HTTP request
->>>>>>> 325e428e
 	 * @param response current HTTP response
 	 * @param handler  handler to use. This object must have previously been passed
 	 *                 to the {@code supports} method of this interface, which must have
@@ -102,12 +97,9 @@
 	 * Same contract as for HttpServlet's {@code getLastModified} method.
 	 * Can simply return -1 if there's no support in the handler class.
 	 *
-<<<<<<< HEAD
 	 * 返回请求的最新更新时间
 	 * 如果不支持该操作，则返回 -1 即可
 	 *
-=======
->>>>>>> 325e428e
 	 * @param request current HTTP request
 	 * @param handler handler to use
 	 * @return the lastModified value for the given handler
